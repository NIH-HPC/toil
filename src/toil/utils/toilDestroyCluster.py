--- conflicted
+++ resolved
@@ -15,45 +15,18 @@
 Terminates the specified cluster and associated resources
 """
 import logging
-<<<<<<< HEAD
-from toil import version
-from toil.lib.bioio import getBasicOptionParser, parseBasicOptions, setLoggingFromOptions
 from toil.provisioners import Cluster
-=======
 from toil.lib.bioio import parseBasicOptions, setLoggingFromOptions, getBasicOptionParser
 from toil.utils import addBasicProvisionerOptions
->>>>>>> f636e5d0
+
 
 logger = logging.getLogger( __name__ )
 
 
 def main():
     parser = getBasicOptionParser()
-<<<<<<< HEAD
-    parser.add_argument("--version", action='version', version=version)
-    parser.add_argument('-p',"--provisioner", dest='provisioner', choices=['aws'], required=True,
-                        help="The provisioner for cluster auto-scaling. Only aws is currently"
-                             "supported")
-    parser.add_argument("clusterName", help="The name that the cluster will be identifiable by. "
-                                            "Must be lowercase and may not contain the '_' "
-                                            "character.")
+    parser = addBasicProvisionerOptions(parser)
     config = parseBasicOptions(parser)
     setLoggingFromOptions(config)
     cluster = Cluster(provisioner=config.provisioner, clusterName=config.clusterName)
-    cluster.destroyCluster()
-=======
-    parser = addBasicProvisionerOptions(parser)
-    config = parseBasicOptions(parser)
-    setLoggingFromOptions(config)
-    if config.provisioner == 'aws':
-        logger.info('Using aws provisioner.')
-        try:
-            from toil.provisioners.aws.awsProvisioner import AWSProvisioner
-        except ImportError:
-            raise RuntimeError('The aws extra must be installed to use this provisioner')
-        provisioner = AWSProvisioner
-    else:
-        assert False
-
-    provisioner.destroyCluster(clusterName=config.clusterName)
->>>>>>> f636e5d0
+    cluster.destroyCluster()