# Copyright (C) 2015 UCSC Computational Genomics Lab
#
# Licensed under the Apache License, Version 2.0 (the "License");
# you may not use this file except in compliance with the License.
# You may obtain a copy of the License at
#
#     http://www.apache.org/licenses/LICENSE-2.0
#
# Unless required by applicable law or agreed to in writing, software
# distributed under the License is distributed on an "AS IS" BASIS,
# WITHOUT WARRANTIES OR CONDITIONS OF ANY KIND, either express or implied.
# See the License for the specific language governing permissions and
# limitations under the License.

from __future__ import absolute_import
from contextlib import contextmanager
import logging
import os
import sys
import cPickle
from argparse import ArgumentParser
from bd2k.util.humanize import bytes2human

from toil.lib.bioio import addLoggingOptions, getLogLevelString, absSymPath
from toil.batchSystems.parasol import ParasolBatchSystem
from toil.batchSystems.gridengine import GridengineBatchSystem
from toil.batchSystems.singleMachine import SingleMachineBatchSystem
from toil.batchSystems.lsf import LSFBatchSystem

logger = logging.getLogger( __name__ )


class Config(object):
    """
    Class to represent configuration operations for a toil workflow run. 
    """
    def __init__(self):
        #Core options
        self.jobStore = os.path.abspath("./toil")
        self.logLevel = getLogLevelString()
        self.workDir = None
        self.stats = False

        # Because the stats option needs the jobStore to persist past the end of the run,
        # the clean default value depends the specified stats option and is determined in setOptions
        self.clean = None

        #Restarting the workflow options
        self.restart = False

        #Batch system options
        self.batchSystem = "singleMachine"
        self.scale = 1
        self.mesosMasterAddress = 'localhost:5050'
        self.parasolCommand = "parasol"
<<<<<<< HEAD
        self.maxParasolBatches = 10000
        
        #Autoscaling options
        self.provisioner = None
        self.minPreemptableNodes = 0
        self.maxPreemptableNodes = 10
        self.minPreemptableTimeToRun = 10.0
        self.maxPreemptableTimeToRun = 100.0
        self.minNonPreemptableNodes = 0
        self.maxNonPreemptableNodes = 10
        self.minNonPreemptableTimeToRun = 10.0
        self.maxNonPreemptableTimeToRun = 100.0
        
=======
        self.parasolMaxBatches = 10000
        self.environment = {}

>>>>>>> c75e8cce
        #Resource requirements
        self.defaultMemory = 2147483648
        self.defaultCores = 1
        self.defaultDisk = 2147483648
<<<<<<< HEAD
        self.defaultCache = 2147483648 #Cache is 2GB
        self.defaultPreemptable = False
=======
        self.defaultCache = self.defaultDisk
>>>>>>> c75e8cce
        self.maxCores = sys.maxint
        self.maxMemory = sys.maxint
        self.maxDisk = sys.maxint

        #Retrying/rescuing jobs
        self.retryCount = 0
        self.maxJobDuration = sys.maxint
        self.rescueJobsFrequency = 3600

        #Misc
        self.maxLogFileSize=50120
        self.sseKey = None
        self.cseKey = None

        #Debug options
        self.badWorker = 0.0
        self.badWorkerFailInterval = 0.01

    def setOptions(self, options):
        """
        Creates a config object from the options object.
        """
        from bd2k.util.humanize import human2bytes #This import is used to convert
        #from human readable quantites to integers
        def setOption(varName, parsingFn=None, checkFn=None):
            #If options object has the option "varName" specified
            #then set the "varName" attrib to this value in the config object
            x = getattr(options, varName, None)
            if x is not None:
                if parsingFn is not None:
                    x = parsingFn(x)
                if checkFn is not None:
                    try:
                        checkFn(x)
                    except AssertionError:
                        raise RuntimeError("The %s option has an invalid value: %s"
                                           % (varName, x))
                setattr(self, varName, x)

        # Function to parse integer from string expressed in different formats
        h2b = lambda x : human2bytes(str(x))

        def iC(minValue, maxValue=sys.maxint):
            # Returns function that checks if a given int is in the given half-open interval
            assert isinstance(minValue, int) and isinstance(maxValue, int)
            return lambda x: minValue <= x < maxValue

        def fC(minValue, maxValue=None):
            # Returns function that checks if a given float is in the given half-open interval
            assert isinstance(minValue, float)
            if maxValue is None:
                return lambda x: minValue <= x
            else:
                assert isinstance(maxValue, float)
                return lambda x: minValue <= x < maxValue

        #Core options
        setOption("jobStore",
                  parsingFn=lambda x: os.path.abspath(x) if options.jobStore.startswith('.') else x)
        #TODO: LOG LEVEL STRING
        setOption("workDir")
        setOption("stats")
        setOption("clean")
        if self.stats:
            if self.clean != "never" and self.clean is not None:
                raise RuntimeError("Contradicting options passed: Clean flag is set to %s "
                                   "despite the stats flag requiring "
                                   "the jobStore to be intact at the end of the run. "
                                   "Set clean to \'never\'" % self.clean)
            self.clean = "never"
        elif self.clean is None:
            self.clean = "onSuccess"

        #Restarting the workflow options
        setOption("restart")

        #Batch system options
        setOption("batchSystem")
        setOption("scale", float, fC(0.0))
        setOption("mesosMasterAddress")
        setOption("parasolCommand")
<<<<<<< HEAD
        setOption("maxParasolBatches", int, iC(1))
        
        #Autoscaling options
        setOption("provisioner")
        setOption("minPreemptableNodes")
        setOption("maxPreemptableNodes")
        setOption("minPreemptableTimeToRun", float)
        setOption("maxPreemptableTimeToRun", float)
        setOption("minNonPreemptableNodes")
        setOption("maxNonPreemptableNodes")
        setOption("minNonPreemptableTimeToRun", float)
        setOption("maxNonPreemptableTimeToRun", float)
        
=======
        setOption("parasolMaxBatches", int, iC(1))

        setOption("environment", parseSetEnv)

>>>>>>> c75e8cce
        #Resource requirements
        setOption("defaultMemory", h2b, iC(1))
        setOption("defaultCores", float, fC(1.0))
        setOption("defaultDisk", h2b, iC(1))
        setOption("defaultCache", h2b, iC(0))
        setOption("maxCores", int, iC(1))
        setOption("maxMemory", h2b, iC(1))
        setOption("maxDisk", h2b, iC(1))
<<<<<<< HEAD
        setOption("defaultPreemptable")
        
=======

>>>>>>> c75e8cce
        #Retrying/rescuing jobs
        setOption("retryCount", int, iC(0))
        setOption("maxJobDuration", int, iC(1))
        setOption("rescueJobsFrequency", int, iC(1))

        #Misc
        setOption("maxLogFileSize", h2b, iC(1))
        def checkSse(sseKey):
            with open(sseKey) as f:
                assert(len(f.readline().rstrip()) == 32)
        setOption("sseKey", checkFn=checkSse)
        setOption("cseKey", checkFn=checkSse)

        #Debug options
        setOption("badWorker", float, fC(0.0, 1.0))
        setOption("badWorkerFailInterval", float, fC(0.0))

def _addOptions(addGroupFn, config):
    #
    #Core options
    #
    addOptionFn = addGroupFn("toil core options", "Options to specify the \
    location of the toil workflow and turn on stats collation about the performance of jobs.")
    #TODO - specify how this works when path is AWS
    addOptionFn('jobStore', type=str,
                      help=("Store in which to place job management files \
                      and the global accessed temporary files"
                      "(If this is a file path this needs to be globally accessible "
                      "by all machines running jobs).\n"
                      "If the store already exists and restart is false an"
                      " ExistingJobStoreException exception will be thrown."))
    addOptionFn("--workDir", dest="workDir", default=None,
                help="Absolute path to directory where temporary files generated during the Toil run should be placed. "
                     "Default is determined by environmental variables (TMPDIR, TEMP, TMP) via mkdtemp")
    addOptionFn("--stats", dest="stats", action="store_true", default=None,
                      help="Records statistics about the toil workflow to be used by 'toil stats'.")
    addOptionFn("--clean", dest="clean", choices=['always', 'onError','never', 'onSuccess'], default=None,
                      help=("Determines the deletion of the jobStore upon completion of the program. "
                            "Choices: 'always', 'onError','never', 'onSuccess'. The --stats option requires "
                            "information from the jobStore upon completion so the jobStore will never be deleted with"
                            "that flag. If you wish to be able to restart the run, choose \'never\' or \'onSuccess\'. "
                            "Default is \'never\' if stats is enabled, and \'onSuccess\' otherwise"))

    #
    #Restarting the workflow options
    #
    addOptionFn = addGroupFn("toil options for restarting an existing workflow",
                             "Allows the restart of an existing workflow")
    addOptionFn("--restart", dest="restart", default=None, action="store_true",
                help="If --restart is specified then will attempt to restart existing workflow "
                "at the location pointed to by the --jobStore option. Will raise an exception if the workflow does not exist")

    #
    #Batch system options
    #
    addOptionFn = addGroupFn("toil options for specifying the batch system",
                             "Allows the specification of the batch system, and arguments to the batch system/big batch system (see below).")
    addOptionFn("--batchSystem", dest="batchSystem", default=None,
                      help=("The type of batch system to run the job(s) with, currently can be one "
                            "of singleMachine, parasol, gridEngine, lsf or mesos'. default=%s" % config.batchSystem))
    addOptionFn("--scale", dest="scale", default=None,
                help=("A scaling factor to change the value of all submitted tasks's submitted cores. "
                      "Used in singleMachine batch system. default=%s" % config.scale))
    addOptionFn("--mesosMaster", dest="mesosMasterAddress", default=None,
                help=("The host and port of the Mesos master separated by colon. default=%s" % config.mesosMasterAddress))
    addOptionFn("--parasolCommand", dest="parasolCommand", default=None,
<<<<<<< HEAD
                      help="The command to run the parasol program default=%s" % config.parasolCommand)
    addOptionFn("--maxParasolBatches", dest="maxParasolBatches", default=None,
                help="Maximum number of batches Parasol is allowed to create - a batch \
                is created for each job that has a unique set of resource requirements. Default=%i" % config.maxParasolBatches)
    
    #
    #Auto scaling options
    #
    addOptionFn = addGroupFn("toil options for autoscaling the cluster of worker nodes", 
                             "Allows the specification of the minimum and maximum number of nodes"
                             " in an autoscaled cluster, as well as parameters to control the level of provisioning.")
    addOptionFn("--provisioner", dest="provisioner", default=None, 
                help=("The provisioner for cluster scaling, currently can be XXX"
                      " default=%s" % config.provisioner))
    addOptionFn("--minPreemptableNodes", dest="minPreemptableNodes", default=None, 
                help=("Minimum number of preemptable nodes in cluster, if using"
                      " auto-scaling. default=%s" % config.minPreemptableNodes))
    addOptionFn("--maxPreemptableNodes", dest="maxPreemptableNodes", default=None, 
                help=("Maximum number of preemptable nodes in cluster, if using"
                      " auto-scaling. default=%s" % config.maxPreemptableNodes))
    addOptionFn("--minPreemptableTimeToRun", dest="minPreemptableTimeToRun", default=None, 
                help=("Preferred minimum amount of time a preemptable job should"
                      " wait in the issued queue before starting execution. Increase"
                      " the minimum to prevent cluster over-provisioning. default=%s" 
                      % config.minPreemptableTimeToRun))
    addOptionFn("--maxPreemptableTimeToRun", dest="maxPreemptableTimeToRun", default=None, 
                help=("Preferred maximum amount of time a preemptable job should"
                      " wait in the issued queue before starting execution. Decrease"
                      " the maximum to increase cluster size. default=%s" 
                      % config.maxPreemptableTimeToRun))
    addOptionFn("--minNonPreemptableNodes", dest="minNonPreemptableNodes", default=None, 
                help=("Minimum number of non-preemptable nodes in cluster, if "
                      "using auto-scaling. default=%s" % config.minNonPreemptableNodes))
    addOptionFn("--maxNonPreemptableNodes", dest="maxNonPreemptableNodes", default=None, 
                help=("Maximum number of non-preemptable nodes in cluster, if using"
                      " auto-scaling. default=%s" % config.maxNonPreemptableNodes))
    addOptionFn("--minNonPreemptableTimeToRun", dest="minNonPreemptableTimeToRun", default=None, 
                help=("Preferred minimum amount of time a non-preemptable job should"
                      " wait in the issued queue before starting execution. Increase"
                      " the minimum to prevent cluster over-provisioning. default=%s" 
                      % config.minNonPreemptableTimeToRun))
    addOptionFn("--maxNonPreemptableTimeToRun", dest="maxNonPreemptableTimeToRun", default=None, 
                help=("Preferred maximum amount of time a non-preemptable job should"
                      " wait in the issued queue before starting execution. Decrease"
                      " the maximum to increase cluster size. default=%s" 
                      % config.maxNonPreemptableTimeToRun))
=======
                      help="The name or path of the parasol program. Will be looked up on PATH "
                           "unless it starts with a slashdefault=%s" % config.parasolCommand)
    addOptionFn("--parasolMaxBatches", dest="parasolMaxBatches", default=None,
                help="Maximum number of job batches the Parasol batch is allowed to create. One "
                     "batch is created for jobs with a a unique set of resource requirements. "
                     "default=%i" % config.parasolMaxBatches)
>>>>>>> c75e8cce

    #
    #Resource requirements
    #
    addOptionFn = addGroupFn("toil options for cores/memory requirements",
<<<<<<< HEAD
                             "The options to specify default cores/memory requirements (if not specified by the jobs themselves), and to limit the total amount of memory/cores requested from the batch system.")
    addOptionFn("--defaultMemory", dest="defaultMemory", default=None,
                      help=("The default amount of memory to request for a job (in bytes), "
                            "by default is 2^31 = 2 gigabytes, default=%s" % config.defaultMemory))
    addOptionFn("--defaultCores", dest="defaultCores", default=None,
                      help="The default number of cpu cores to dedicate a job. default=%s" % config.defaultCores)
    addOptionFn("--defaultDisk", dest="defaultDisk", default=None,
                      help="The default amount of disk space to dedicate a job (in bytes). default=%s" % config.defaultDisk)
    addOptionFn("--defaultPreemptable", dest="defaultPreemptable", default=None,
                help="The default setting for if a job can be run on a preemptable node (if not specified)")
    addOptionFn("--defaultCache", dest="defaultCache", default=None,
                help=("The default amount of disk space to use in caching "
                      "files shared between jobs. This must be less than the disk requirement "
                      "for the job default=%s" % config.defaultCache))
    addOptionFn("--maxCores", dest="maxCores", default=None,
                      help=("The maximum number of cpu cores to request from the batch system at any "
                            "one time. default=%s" % config.maxCores))
    addOptionFn("--maxMemory", dest="maxMemory", default=None,
                      help=("The maximum amount of memory to request from the batch \
                      system at any one time. default=%s" % config.maxMemory))
    addOptionFn("--maxDisk", dest="maxDisk", default=None,
                      help=("The maximum amount of disk space to request from the batch \
                      system at any one time. default=%s" % config.maxDisk))
=======
                             "The options to specify default cores/memory requirements (if not "
                             "specified by the jobs themselves), and to limit the total amount of "
                             "memory/cores requested from the batch system.")
    addOptionFn('--defaultMemory', dest='defaultMemory', default=None, metavar='INT',
                help='The default amount of memory to request for a job. Only applicable to jobs '
                     'that do not specify an explicit value for this requirement. Standard '
                     'suffixes like K, Ki, M, Mi, G or Gi are supported. Default is %s' %
                     bytes2human( config.defaultMemory, symbols='iec' ))
    addOptionFn('--defaultCores', dest='defaultCores', default=None, metavar='FLOAT',
                help='The default number of CPU cores to dedicate a job. Only applicable to jobs '
                     'that do not specify an explicit value for this requirement. Fractions of a '
                     'core (for example 0.1) are supported on some batch systems, namely Mesos '
                     'and singleMachine. Default is %.1f ' % config.defaultCores)
    addOptionFn('--defaultDisk', dest='defaultDisk', default=None, metavar='INT',
                help='The default amount of disk space to dedicate a job. Only applicable to jobs '
                     'that do not specify an explicit value for this requirement. Standard '
                     'suffixes like K, Ki, M, Mi, G or Gi are supported. Default is %s' %
                     bytes2human( config.defaultDisk, symbols='iec' ))
    addOptionFn('--defaultCache', dest='defaultCache', default=None, metavar='INT',
                help='The default amount of disk space to use for caching files shared between '
                     'jobs. Only applicable to jobs that do not specify an explicit value for '
                     'this requirement. Standard suffixes like K, Ki, M, Mi, G or Gi are '
                     'supported. Default is %s' % bytes2human( config.defaultCache, symbols='iec' ))
    addOptionFn('--maxCores', dest='maxCores', default=None, metavar='INT',
                help='The maximum number of CPU cores to request from the batch system at any one '
                     'time. Standard suffixes like K, Ki, M, Mi, G or Gi are supported. Default '
                     'is %s' % bytes2human(config.maxCores, symbols='iec'))
    addOptionFn('--maxMemory', dest='maxMemory', default=None, metavar='INT',
                help="The maximum amount of memory to request from the batch system at any one "
                     "time. Standard suffixes like K, Ki, M, Mi, G or Gi are supported. Default "
                     "is %s" % bytes2human( config.maxMemory, symbols='iec'))
    addOptionFn('--maxDisk', dest='maxDisk', default=None, metavar='INT',
                help='The maximum amount of disk space to request from the batch system at any '
                     'one time. Standard suffixes like K, Ki, M, Mi, G or Gi are supported. '
                     'Default is %s' % bytes2human(config.maxDisk, symbols='iec'))
>>>>>>> c75e8cce

    #
    #Retrying/rescuing jobs
    #
    addOptionFn = addGroupFn("toil options for rescuing/killing/restarting jobs", \
            "The options for jobs that either run too long/fail or get lost \
            (some batch systems have issues!)")
    addOptionFn("--retryCount", dest="retryCount", default=None,
                      help=("Number of times to retry a failing job before giving up and "
                            "labeling job failed. default=%s" % config.retryCount))
    addOptionFn("--maxJobDuration", dest="maxJobDuration", default=None,
                      help=("Maximum runtime of a job (in seconds) before we kill it "
                            "(this is a lower bound, and the actual time before killing "
                            "the job may be longer). default=%s" % config.maxJobDuration))
    addOptionFn("--rescueJobsFrequency", dest="rescueJobsFrequency", default=None,
                      help=("Period of time to wait (in seconds) between checking for "
                            "missing/overlong jobs, that is jobs which get lost by the batch system. Expert parameter. default=%s" % config.rescueJobsFrequency))

    #
    #Misc options
    #
    addOptionFn = addGroupFn("toil miscellaneous options", "Miscellaneous options")
    addOptionFn("--maxLogFileSize", dest="maxLogFileSize", default=None,
                      help=("The maximum size of a job log file to keep (in bytes), log files larger "
                            "than this will be truncated to the last X bytes. Default is 50 "
                            "kilobytes, default=%s" % config.maxLogFileSize))

    addOptionFn("--sseKey", dest="sseKey", default=None,
            help="Path to file containing 32 character key to be used for server-side encryption on awsJobStore. SSE will "
                 "not be used if this flag is not passed.")
    addOptionFn("--cseKey", dest="cseKey", default=None,
                help="Path to file containing 256-bit key to be used for client-side encryption on "
                "azureJobStore. By default, no encryption is used.")
    addOptionFn("--setEnv", '-e', metavar='NAME=VALUE or NAME',
                dest="environment", default=[], action="append",
                help="Set an environment variable early on in the worker. If VALUE is omitted, "
                     "it will be looked up in the current environment. Independently of this "
                     "option, the worker will try to emulate the leader's environment before "
                     "running a job. Using this option, a variable can be injected into the "
                     "worker process itself before it is started.")

    #
    #Debug options
    #
    addOptionFn = addGroupFn("toil debug options", "Debug options")
    addOptionFn("--badWorker", dest="badWorker", default=None,
                      help=("For testing purposes randomly kill 'badWorker' proportion of jobs using SIGKILL, default=%s" % config.badWorker))
    addOptionFn("--badWorkerFailInterval", dest="badWorkerFailInterval", default=None,
                      help=("When killing the job pick uniformly within the interval from 0.0 to "
                            "'badWorkerFailInterval' seconds after the worker starts, default=%s" % config.badWorkerFailInterval))

def addOptions(parser, config=Config()):
    """
    Adds toil options to a parser object, either optparse or argparse.
    """
    # Wrapper function that allows toil to be used with both the optparse and
    # argparse option parsing modules
    addLoggingOptions(parser) # This adds the logging stuff.
    if isinstance(parser, ArgumentParser):
        def addGroup(headingString, bodyString):
            return parser.add_argument_group(headingString, bodyString).add_argument
        _addOptions(addGroup, config)
    else:
        raise RuntimeError("Unanticipated class passed to addOptions(), %s. Expecting "
                           "argparse.ArgumentParser" % parser.__class__)

def loadBatchSystem(config):
    """
    Load the configured batch system class, instantiate it and return the instance.
    """
    batchSystemClass, kwargs = loadBatchSystemClass(config)
    return createBatchSystem(config, batchSystemClass, kwargs)

def loadBatchSystemClass(config):
    """
    Returns a pair containing the concrete batch system class and a dictionary of keyword arguments to be passed to
    the constructor of that class.

    :param config: the current configuration
    :param key: the name of the configuration attribute that holds the configured batch system name
    """
    batchSystemName = config.batchSystem
    kwargs = dict(config=config,
                  maxCores=config.maxCores,
                  maxMemory=config.maxMemory,
                  maxDisk=config.maxDisk)
    if batchSystemName == 'parasol':
        batchSystemClass = ParasolBatchSystem
        logger.info('Using the parasol batch system')
    elif batchSystemName == 'single_machine' or batchSystemName == 'singleMachine':
        batchSystemClass = SingleMachineBatchSystem
        logger.info('Using the single machine batch system')
    elif batchSystemName == 'gridengine' or batchSystemName == 'gridEngine':
        batchSystemClass = GridengineBatchSystem
        logger.info('Using the grid engine machine batch system')
    elif batchSystemName == 'lsf' or batchSystemName == 'LSF':
        batchSystemClass = LSFBatchSystem
        logger.info('Using the lsf batch system')
    elif batchSystemName == 'mesos' or batchSystemName == 'Mesos':
        from toil.batchSystems.mesos.batchSystem import MesosBatchSystem
        batchSystemClass = MesosBatchSystem
        kwargs['masterAddress'] = config.mesosMasterAddress
        logger.info('Using the mesos batch system')
    else:
        raise RuntimeError('Unrecognised batch system: %s' % batchSystemName)
    return batchSystemClass, kwargs

def createBatchSystem(config, batchSystemClass, kwargs):
    """
    Returns an instance of the given batch system class, or if a big batch system is configured, a batch system
    instance that combines the given class with the configured big batch system.

    :param config: the current configuration
    :param batchSystemClass: the class to be instantiated
    :param kwargs: a list of keyword arguments to be passed to the given class' constructor
    """
    batchSystem = batchSystemClass(**kwargs)
    return batchSystem

def loadJobStore( jobStoreString, config=None ):
    """
    Loads a jobStore.

    :param jobStoreString: see exception message below
    :param config: see AbstractJobStore.__init__
    :return: an instance of a concrete subclass of AbstractJobStore
    :rtype : jobStores.abstractJobStore.AbstractJobStore
    """
    if jobStoreString[ 0 ] in '/.':
        jobStoreString = 'file:' + jobStoreString

    try:
        jobStoreName, jobStoreArgs = jobStoreString.split( ':', 1 )
    except ValueError:
        raise RuntimeError(
            'Job store string must either be a path starting in . or / or a contain at least one '
            'colon separating the name of the job store implementation from an initialization '
            'string specific to that job store. If a path starting in . or / is passed, the file '
            'job store will be used for backwards compatibility.' )

    if jobStoreName == 'file':
        from toil.jobStores.fileJobStore import FileJobStore
        return FileJobStore( jobStoreArgs, config=config )
    elif jobStoreName == 'aws':
        from toil.jobStores.aws.jobStore import AWSJobStore
        return AWSJobStore.createJobStore( jobStoreArgs, config=config )
    elif jobStoreName == 'azure':
        from toil.jobStores.azureJobStore import AzureJobStore
        account, namePrefix = jobStoreArgs.split( ':', 1 )
        return AzureJobStore( account, namePrefix, config=config )
    else:
        raise RuntimeError( "Unknown job store implementation '%s'" % jobStoreName )

def serialiseEnvironment(jobStore):
    """
    Puts the environment in a globally accessible pickle file.
    """
    #Dump out the environment of this process in the environment pickle file.
    with jobStore.writeSharedFileStream("environment.pickle") as fileHandle:
        cPickle.dump(os.environ, fileHandle, cPickle.HIGHEST_PROTOCOL)
    logger.info("Written the environment for the jobs to the environment file")

@contextmanager
def setupToil(options, userScript=None):
    """
    Creates the data-structures needed for running a toil workflow.

    :type userScript: toil.resource.ModuleDescriptor
    """
    #Make the default config object
    config = Config()
    #Get options specified by the user
    config.setOptions(options)
    if not options.restart: #Create for the first time
        batchSystemClass, kwargs = loadBatchSystemClass(config)
        #Load the jobStore
        jobStore = loadJobStore(config.jobStore, config=config)
    else:
        #Reload the workflow
        jobStore = loadJobStore(config.jobStore)
        config = jobStore.config
        #Update the earlier config with any options that have been set
        config.setOptions(options)
        #Write these new options back to disk
        jobStore.writeConfigToStore()
        #Get the batch system class
        batchSystemClass, kwargs = loadBatchSystemClass(config)
    if (userScript is not None
        and not userScript.belongsToToil
        and batchSystemClass.supportsHotDeployment()):
        kwargs['userScript'] = userScript.saveAsResourceTo(jobStore)
        # TODO: toil distribution
    # Create the batch system instance
    batchSystem = createBatchSystem(config, batchSystemClass, kwargs)
    # Create the provisioner
    if options.provisioner != None:
        assert 0 #Currently we have no provisioners
    else:
        provisioner = None
    try:
        # Set environment variables required by job store
        for k, v in jobStore.getEnv().iteritems():
            batchSystem.setEnv(k, v)
        # Set environment variables passed on command line
        for k, v in config.environment.iteritems():
            batchSystem.setEnv(k, v)
        serialiseEnvironment(jobStore)
        yield (config, batchSystem, provisioner, jobStore)
    finally:
        logger.debug('Shutting down batch system')
        batchSystem.shutdown()

# Nested functions can't have doctests so we have to make this global

def parseSetEnv(l):
    """
    Parses a list of strings of the form "NAME=VALUE" or just "NAME" into a dictionary. Strings
    of the latter from will result in dictionary entries whose value is None.

    :type l: list[str]
    :rtype: dict[str,str]

    >>> parseSetEnv([])
    {}
    >>> parseSetEnv(['a'])
    {'a': None}
    >>> parseSetEnv(['a='])
    {'a': ''}
    >>> parseSetEnv(['a=b'])
    {'a': 'b'}
    >>> parseSetEnv(['a=a', 'a=b'])
    {'a': 'b'}
    >>> parseSetEnv(['a=b', 'c=d'])
    {'a': 'b', 'c': 'd'}
    >>> parseSetEnv(['a=b=c'])
    {'a': 'b=c'}
    >>> parseSetEnv([''])
    Traceback (most recent call last):
    ...
    ValueError: Empty name
    >>> parseSetEnv(['=1'])
    Traceback (most recent call last):
    ...
    ValueError: Empty name
    """
    d = dict()
    for i in l:
        try:
            k, v = i.split('=', 1)
        except ValueError:
            k, v = i, None
        if not k:
            raise ValueError('Empty name')
        d[k] = v
    return d<|MERGE_RESOLUTION|>--- conflicted
+++ resolved
@@ -53,9 +53,9 @@
         self.scale = 1
         self.mesosMasterAddress = 'localhost:5050'
         self.parasolCommand = "parasol"
-<<<<<<< HEAD
-        self.maxParasolBatches = 10000
-        
+        self.parasolMaxBatches = 10000
+        self.environment = {}
+
         #Autoscaling options
         self.provisioner = None
         self.minPreemptableNodes = 0
@@ -67,21 +67,12 @@
         self.minNonPreemptableTimeToRun = 10.0
         self.maxNonPreemptableTimeToRun = 100.0
         
-=======
-        self.parasolMaxBatches = 10000
-        self.environment = {}
-
->>>>>>> c75e8cce
         #Resource requirements
         self.defaultMemory = 2147483648
         self.defaultCores = 1
         self.defaultDisk = 2147483648
-<<<<<<< HEAD
-        self.defaultCache = 2147483648 #Cache is 2GB
+        self.defaultCache = self.defaultDisk
         self.defaultPreemptable = False
-=======
-        self.defaultCache = self.defaultDisk
->>>>>>> c75e8cce
         self.maxCores = sys.maxint
         self.maxMemory = sys.maxint
         self.maxDisk = sys.maxint
@@ -163,8 +154,9 @@
         setOption("scale", float, fC(0.0))
         setOption("mesosMasterAddress")
         setOption("parasolCommand")
-<<<<<<< HEAD
-        setOption("maxParasolBatches", int, iC(1))
+        setOption("parasolMaxBatches", int, iC(1))
+
+        setOption("environment", parseSetEnv)
         
         #Autoscaling options
         setOption("provisioner")
@@ -176,27 +168,17 @@
         setOption("maxNonPreemptableNodes")
         setOption("minNonPreemptableTimeToRun", float)
         setOption("maxNonPreemptableTimeToRun", float)
-        
-=======
-        setOption("parasolMaxBatches", int, iC(1))
-
-        setOption("environment", parseSetEnv)
-
->>>>>>> c75e8cce
+
         #Resource requirements
         setOption("defaultMemory", h2b, iC(1))
         setOption("defaultCores", float, fC(1.0))
         setOption("defaultDisk", h2b, iC(1))
         setOption("defaultCache", h2b, iC(0))
+        setOption("defaultPreemptable")
         setOption("maxCores", int, iC(1))
         setOption("maxMemory", h2b, iC(1))
         setOption("maxDisk", h2b, iC(1))
-<<<<<<< HEAD
-        setOption("defaultPreemptable")
-        
-=======
-
->>>>>>> c75e8cce
+
         #Retrying/rescuing jobs
         setOption("retryCount", int, iC(0))
         setOption("maxJobDuration", int, iC(1))
@@ -263,12 +245,13 @@
     addOptionFn("--mesosMaster", dest="mesosMasterAddress", default=None,
                 help=("The host and port of the Mesos master separated by colon. default=%s" % config.mesosMasterAddress))
     addOptionFn("--parasolCommand", dest="parasolCommand", default=None,
-<<<<<<< HEAD
-                      help="The command to run the parasol program default=%s" % config.parasolCommand)
-    addOptionFn("--maxParasolBatches", dest="maxParasolBatches", default=None,
-                help="Maximum number of batches Parasol is allowed to create - a batch \
-                is created for each job that has a unique set of resource requirements. Default=%i" % config.maxParasolBatches)
-    
+                help="The name or path of the parasol program. Will be looked up on PATH "
+                           "unless it starts with a slashdefault=%s" % config.parasolCommand)
+    addOptionFn("--parasolMaxBatches", dest="parasolMaxBatches", default=None,
+                help="Maximum number of job batches the Parasol batch is allowed to create. One "
+                     "batch is created for jobs with a a unique set of resource requirements. "
+                     "default=%i" % config.parasolMaxBatches)
+
     #
     #Auto scaling options
     #
@@ -310,44 +293,11 @@
                       " wait in the issued queue before starting execution. Decrease"
                       " the maximum to increase cluster size. default=%s" 
                       % config.maxNonPreemptableTimeToRun))
-=======
-                      help="The name or path of the parasol program. Will be looked up on PATH "
-                           "unless it starts with a slashdefault=%s" % config.parasolCommand)
-    addOptionFn("--parasolMaxBatches", dest="parasolMaxBatches", default=None,
-                help="Maximum number of job batches the Parasol batch is allowed to create. One "
-                     "batch is created for jobs with a a unique set of resource requirements. "
-                     "default=%i" % config.parasolMaxBatches)
->>>>>>> c75e8cce
 
     #
     #Resource requirements
     #
     addOptionFn = addGroupFn("toil options for cores/memory requirements",
-<<<<<<< HEAD
-                             "The options to specify default cores/memory requirements (if not specified by the jobs themselves), and to limit the total amount of memory/cores requested from the batch system.")
-    addOptionFn("--defaultMemory", dest="defaultMemory", default=None,
-                      help=("The default amount of memory to request for a job (in bytes), "
-                            "by default is 2^31 = 2 gigabytes, default=%s" % config.defaultMemory))
-    addOptionFn("--defaultCores", dest="defaultCores", default=None,
-                      help="The default number of cpu cores to dedicate a job. default=%s" % config.defaultCores)
-    addOptionFn("--defaultDisk", dest="defaultDisk", default=None,
-                      help="The default amount of disk space to dedicate a job (in bytes). default=%s" % config.defaultDisk)
-    addOptionFn("--defaultPreemptable", dest="defaultPreemptable", default=None,
-                help="The default setting for if a job can be run on a preemptable node (if not specified)")
-    addOptionFn("--defaultCache", dest="defaultCache", default=None,
-                help=("The default amount of disk space to use in caching "
-                      "files shared between jobs. This must be less than the disk requirement "
-                      "for the job default=%s" % config.defaultCache))
-    addOptionFn("--maxCores", dest="maxCores", default=None,
-                      help=("The maximum number of cpu cores to request from the batch system at any "
-                            "one time. default=%s" % config.maxCores))
-    addOptionFn("--maxMemory", dest="maxMemory", default=None,
-                      help=("The maximum amount of memory to request from the batch \
-                      system at any one time. default=%s" % config.maxMemory))
-    addOptionFn("--maxDisk", dest="maxDisk", default=None,
-                      help=("The maximum amount of disk space to request from the batch \
-                      system at any one time. default=%s" % config.maxDisk))
-=======
                              "The options to specify default cores/memory requirements (if not "
                              "specified by the jobs themselves), and to limit the total amount of "
                              "memory/cores requested from the batch system.")
@@ -366,6 +316,8 @@
                      'that do not specify an explicit value for this requirement. Standard '
                      'suffixes like K, Ki, M, Mi, G or Gi are supported. Default is %s' %
                      bytes2human( config.defaultDisk, symbols='iec' ))
+    addOptionFn("--defaultPreemptable", dest="defaultPreemptable", default=None,
+                help="The default setting for if a job can be run on a preemptable node (if not specified)")
     addOptionFn('--defaultCache', dest='defaultCache', default=None, metavar='INT',
                 help='The default amount of disk space to use for caching files shared between '
                      'jobs. Only applicable to jobs that do not specify an explicit value for '
@@ -383,7 +335,6 @@
                 help='The maximum amount of disk space to request from the batch system at any '
                      'one time. Standard suffixes like K, Ki, M, Mi, G or Gi are supported. '
                      'Default is %s' % bytes2human(config.maxDisk, symbols='iec'))
->>>>>>> c75e8cce
 
     #
     #Retrying/rescuing jobs
